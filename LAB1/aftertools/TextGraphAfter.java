--- conflicted
+++ resolved
@@ -10,12 +10,7 @@
 /*
  * 从文本文件构建有向图，实现桥接词查询、新文本生成、最短路径计算、PageRank和随机游走
  */
-<<<<<<< HEAD
 public class TextGraphAfter{ //public类
-=======
-@SuppressWarnings("MissingJavadocType")
-public class TextGraphAfter {  //public类
->>>>>>> 5aaf3504
 
     static class Graph {
         private Map<String, Node> nodes;    //有向图节点集合
